// Copyright 2024 The Zimtohrli Authors. All Rights Reserved.
//
// Licensed under the Apache License, Version 2.0 (the "License");
// you may not use this file except in compliance with the License.
// You may obtain a copy of the License at
//
//      http://www.apache.org/licenses/LICENSE-2.0
//
// Unless required by applicable law or agreed to in writing, software
// distributed under the License is distributed on an "AS IS" BASIS,
// WITHOUT WARRANTIES OR CONDITIONS OF ANY KIND, either express or implied.
// See the License for the specific language governing permissions and
// limitations under the License.

// Package data contains structs and methods common for listening test datasets.
package data

import (
	"bytes"
	"database/sql"
	"encoding/json"
	"fmt"
	"io"
	"log"
	"math"
	"os"
	"os/exec"
	"path/filepath"
	"runtime"
	"sort"
	"strings"
	"time"

	"github.com/dgryski/go-onlinestats"
	"github.com/google/zimtohrli/go/aio"
	"github.com/google/zimtohrli/go/audio"
	"github.com/google/zimtohrli/go/goohrli"
	"github.com/google/zimtohrli/go/progress"
	"github.com/google/zimtohrli/go/worker"
	"gonum.org/v1/gonum/optimize"

	_ "github.com/mattn/go-sqlite3" // To open sqlite3-databases.
)

const (
	// MOS is mean opinion score from human evaluators.
	MOS ScoreType = "MOS"
	// Zimtohrli is the Zimtohrli distance.
	Zimtohrli ScoreType = "Zimtohrli"
	// JND is 1 if the evaluator detected a difference and 0 if not.
	JND ScoreType = "JND"
	// ViSQOL is the ViSQOL MOS.
	ViSQOL = "ViSQOL"
)

// ScoreType represents a type of score, such as MOS or Zimtohrli.
type ScoreType string

// Better returns 1 if higher is better for the score type, or -1 if lower is better.
func (s ScoreType) Better() int {
	switch s {
	case MOS:
		return 1
	case Zimtohrli:
		return -1
	case JND:
		return -1
	case ViSQOL:
		return 1
	default:
		return 0
	}
}

// ScoreTypes is a slice of ScoreType.
type ScoreTypes []ScoreType

func (s ScoreTypes) Len() int {
	return len(s)
}

func (s ScoreTypes) Less(i, j int) bool {
	return string(s[i]) < string(s[j])
}

func (s ScoreTypes) Swap(i, j int) {
	s[i], s[j] = s[j], s[i]
}

// Study contains data from a study.
type Study struct {
	dir string
	db  *sql.DB
}

// ReferenceBundle is a plain data type containing a bunch of references, typicall the content of a study.
type ReferenceBundle struct {
	// Dir is the directory of the source study.
	Dir string
	// References are all the reference sounds of the bundle.
	References []*Reference
	// ScoreTypes are the number of scores of each type in the bundle.
	ScoreTypes map[ScoreType]int
	// ScoreTypeLimits are the upper/lower limits of each score type in the bundle.
	ScoreTypeLimits map[ScoreType][2]*float64

	// mosScaler returns the MOS score provided scaled to 1-5. Useful for datasets where the MOS is scaled up to 0-100.
	mosScaler func(float64) float64
}

// ReferenceBundles is a slice of ReferenceBundle.
type ReferenceBundles []*ReferenceBundle

// IsJND returns if this bundle is one with just-noticeable-difference evaluations, and only those.
func (r *ReferenceBundle) IsJND() bool {
	_, res := r.ScoreTypes[JND]
	return res
}

// MOSScaler returns a function that scales MOS scores of this bundle to the range 1-5.
func (r *ReferenceBundle) MOSScaler() (func(float64) float64, error) {
	if r.mosScaler == nil {
		if math.Abs(*r.ScoreTypeLimits[MOS][0]-1) < 0.2 && math.Abs(*r.ScoreTypeLimits[MOS][1]-5) < 0.2 {
			r.mosScaler = func(mos float64) float64 {
				return mos
			}
		} else if math.Abs(*r.ScoreTypeLimits[MOS][0]) < 0.2 && math.Abs(*r.ScoreTypeLimits[MOS][1]-100) < 0.2 {
			r.mosScaler = func(mos float64) float64 {
				return 1 + 0.04*mos
			}
		} else {
			return nil, fmt.Errorf("minimum MOS %v and maximum MOS %v are confusing", *r.ScoreTypeLimits[MOS][0], *r.ScoreTypeLimits[MOS][1])
		}
	}
	return r.mosScaler, nil
}

// ScaledMOS returns the MOS score scaled to 1-5.
func (r *ReferenceBundle) ScaledMOS(mos float64) (float64, error) {
	scaler, err := r.MOSScaler()
	if err != nil {
		return 0, err
	}
	return scaler(mos), nil
}

// SortedTypes returns the score types of a bundle, alphabetically ordered.
func (r *ReferenceBundle) SortedTypes() ScoreTypes {
	sorted := ScoreTypes{}
	for scoreType := range r.ScoreTypes {
		sorted = append(sorted, scoreType)
	}
	sort.Sort(sorted)
	return sorted
}

// Add adds a reference to a bundle.
func (r *ReferenceBundle) Add(ref *Reference) {
	for _, dist := range ref.Distortions {
		for scoreType, value := range dist.Scores {
			r.ScoreTypes[scoreType]++
			if r.ScoreTypeLimits[scoreType][0] == nil || *r.ScoreTypeLimits[scoreType][0] > value {
				valueCopy := value
				limits := r.ScoreTypeLimits[scoreType]
				limits[0] = &valueCopy
				r.ScoreTypeLimits[scoreType] = limits
			}
			if r.ScoreTypeLimits[scoreType][1] == nil || *r.ScoreTypeLimits[scoreType][1] < value {
				valueCopy := value
				limits := r.ScoreTypeLimits[scoreType]
				limits[1] = &valueCopy
				r.ScoreTypeLimits[scoreType] = limits
			}
		}
	}
	r.References = append(r.References, ref)
}

// ToBundle returns a reference bundle for this study.
func (s *Study) ToBundle() (*ReferenceBundle, error) {
	result := &ReferenceBundle{
		Dir:             s.dir,
		ScoreTypes:      map[ScoreType]int{},
		ScoreTypeLimits: map[ScoreType][2]*float64{},
	}
	if err := s.ViewEachReference(func(ref *Reference) error {
		result.Add(ref)
		return nil
	}); err != nil {
		return nil, err
	}
	max := 0.0
	var maxType *ScoreType
	min := 0.0
	var minType *ScoreType
	for loopScoreType, count := range result.ScoreTypes {
		scoreType := loopScoreType
		fCount := float64(count)
		if maxType == nil || fCount > max {
			max = fCount
			maxType = &scoreType
		}
		if minType == nil || fCount < min {
			min = fCount
			minType = &scoreType
		}
	}
	if maxType == nil || minType == nil {
		return nil, fmt.Errorf("%q has no score types?", s.dir)
	}
	if (max - min) > max*0.01 {
		log.Printf("%q has %v scores and %q has %v scores in %q, more than 5%% missing scores", *minType, min, *maxType, max, s.dir)
	}
	return result, nil
}

// CorrelationScore contains the scorrelation score between two score types.
type CorrelationScore struct {
	ScoreTypeA ScoreType
	ScoreTypeB ScoreType
	Score      float64
}

// CorrelationRow is correlations between a single score type and all score types.
type CorrelationRow []CorrelationScore

func (c CorrelationRow) Len() int {
	return len(c)
}

func (c CorrelationRow) Less(i, j int) bool {
	return c[i].Score > c[j].Score
}

func (c CorrelationRow) Swap(i, j int) {
	c[i], c[j] = c[j], c[i]
}

// CorrelationTable contains the pairwise correlations between a set of score types.
type CorrelationTable []CorrelationRow

func (c CorrelationTable) String() string {
	listResult := Table{Row{"Score type", "Spearman correlation"}, nil}
	tableResult := Table{}
	header := Row{""}
	for _, score := range c[0] {
		header = append(header, string(score.ScoreTypeB))
	}
	tableResult = append(tableResult, header)
	tableResult = append(tableResult, nil)
	for _, scores := range c {
		row := Row{string(scores[0].ScoreTypeA)}
		for _, score := range scores {
			row = append(row, fmt.Sprintf("%.2f", score.Score))
		}
		tableResult = append(tableResult, row)
		if scores[0].ScoreTypeA == MOS {
			sort.Sort(scores)
			for _, score := range scores {
				if score.ScoreTypeB != MOS {
					listResult = append(listResult, Row{string(score.ScoreTypeB), fmt.Sprintf("%.2f", score.Score)})
				}
			}
		}
	}
	return fmt.Sprintf("### Spearman correlation table for all score types\n\n%s\n### Score type MOS Spearman correlation in order\n\n%s", tableResult.String(), listResult.String())
}

// Correlation returns the Spearman correlation between score type A and B.
func (r *ReferenceBundle) Correlation(typeA, typeB ScoreType) (float64, error) {
	scoresA := []float64{}
	scoresB := []float64{}
	appender := func(scores *[]float64, typ ScoreType, dist *Distortion) error {
		score := dist.Scores[typ]
		if typ == MOS {
			var err error
			if score, err = r.ScaledMOS(score); err != nil {
				return err
			}
		}
		*scores = append(*scores, score)
		return nil
	}
	for _, ref := range r.References {
		for _, dist := range ref.Distortions {
			if err := appender(&scoresA, typeA, dist); err != nil {
				return 0, err
			}
			if err := appender(&scoresB, typeB, dist); err != nil {
				return 0, err
			}
		}
	}
	if len(scoresA) != len(scoresB) {
		return 0, fmt.Errorf("not the same number of %q and %q: %v vs %v", typeA, typeB, len(scoresA), len(scoresB))
	}
	res, _ := onlinestats.Spearman(scoresA, scoresB)
	return math.Abs(res), nil
}

// Correlate returns a table of all scores in the bundle Spearman correlated to each other.
func (r *ReferenceBundle) Correlate() (CorrelationTable, error) {
	if r.IsJND() {
		return nil, fmt.Errorf("cannot correlate JND references")
	}
	result := CorrelationTable{}
	for _, typeA := range r.SortedTypes() {
		row := []CorrelationScore{}
		for _, typeB := range r.SortedTypes() {
			corr, err := r.Correlation(typeA, typeB)
			if err != nil {
				return nil, err
			}
			row = append(row, CorrelationScore{
				ScoreTypeA: typeA,
				ScoreTypeB: typeB,
				Score:      corr,
			})
		}
		result = append(result, row)
	}
	return result, nil
}

// Correlate returns a table of all scores in the bundles Spearman correlated to each other.
func (r ReferenceBundles) Correlate() (CorrelationTable, error) {
	merged := &ReferenceBundle{
		ScoreTypes:      map[ScoreType]int{},
		ScoreTypeLimits: map[ScoreType][2]*float64{},
	}
	for _, bundle := range r {
		if !bundle.IsJND() {
			for _, ref := range bundle.References {
				merged.Add(ref)
			}
		}
	}
	return merged.Correlate()
}

// JNDAccuracyScore contains the accuracy for a metric when used to predict audible differences, and the threshold when that accuracy was achieved.
type JNDAccuracyScore struct {
	ScoreType ScoreType
	Threshold float64
	Accuracy  float64
}

// JNDAccuracyScores contains the accuracy scores for multiple score types.
type JNDAccuracyScores []JNDAccuracyScore

func (a JNDAccuracyScores) String() string {
	table := Table{Row{"Score type", "Accuracy", "Threshold"}}
	table = append(table, nil)
	for _, score := range a {
		table = append(table, Row{string(score.ScoreType), fmt.Sprintf("%.2f", score.Accuracy), fmt.Sprintf("%.2v", score.Threshold)})
	}
	return fmt.Sprintf("### Maximal audibility classification accuracy and threshold per score type\n\n%s", table.String())
}

func (a JNDAccuracyScores) Len() int {
	return len(a)
}

func (a JNDAccuracyScores) Less(i, j int) bool {
	return a[i].Accuracy > a[j].Accuracy
}

func (a JNDAccuracyScores) Swap(i, j int) {
	a[i], a[j] = a[j], a[i]
}

func abs(i int) int {
	if i < 0 {
		return -1
	}
	return i
}

func ternarySearch(f func(int) float64, left, right int) int {
	for abs(right-left) > 2 {
		third := (right - left) / 3
		leftThird := left + third
		rightThird := right - third
		if f(leftThird) < f(rightThird) {
			left = leftThird
		} else {
			right = rightThird
		}
	}
	return (left + right) / 2
}

// JNDAccuracyAndThreshold returns the treshold for the score type that provides the highest accuracy at
// predicting the JND score (whether a human observer was able to detect the distortion), and the
// accuracy it provided.
func (r *ReferenceBundle) JNDAccuracyAndThreshold(scoreType ScoreType) (float64, float64, error) {
	if !r.IsJND() {
		return 0, 0, fmt.Errorf("cannot compute JND accuracy on non-JND references")
	}
	audible := sort.Float64Slice{}
	inaudible := sort.Float64Slice{}
	allMap := map[float64]struct{}{}
	for _, ref := range r.References {
		for _, dist := range ref.Distortions {
			jnd, found := dist.Scores[JND]
			if !found {
				return 0, 0, fmt.Errorf("%+v doesn't have a JND score", ref)
			}
			score := dist.Scores[scoreType]
			allMap[score] = struct{}{}
			switch jnd {
			case 0:
				inaudible = append(inaudible, score)
			case 1:
				audible = append(audible, score)
			default:
				return 0, 0, fmt.Errorf("%+v JND isn't 0 or 1", ref)
			}
		}
	}
	sort.Sort(audible)
	sort.Sort(inaudible)
	all := sort.Float64Slice{}
	for score := range allMap {
		all = append(all, score)
	}
	sort.Sort(all)
	accuracy := func(index int) float64 {
		threshold := all[index]
		audibleBelowThreshold := sort.SearchFloat64s(audible, threshold)
		inaudibleBelowThreshold := sort.SearchFloat64s(inaudible, threshold)
		correctAudible, correctInaudible := 0, 0
		if scoreType.Better() > 0 {
			correctAudible = audibleBelowThreshold
			correctInaudible = len(inaudible) - inaudibleBelowThreshold
		} else {
			correctAudible = len(audible) - audibleBelowThreshold
			correctInaudible = inaudibleBelowThreshold
		}
		return float64(correctAudible+correctInaudible) / float64(len(audible)+len(inaudible))
	}
	bestAccuracyThresholdIndex := ternarySearch(accuracy, 0, len(all)-1)
	return accuracy(bestAccuracyThresholdIndex), all[bestAccuracyThresholdIndex], nil
}

// JNDAccuracy returns the accuracy of each score type when used to predict audible differences.
func (r *ReferenceBundle) JNDAccuracy() (JNDAccuracyScores, error) {
	result := JNDAccuracyScores{}
	for scoreType := range r.ScoreTypes {
		if scoreType != JND {
			accuracy, threshold, err := r.JNDAccuracyAndThreshold(scoreType)
			if err != nil {
				return nil, err
			}
			result = append(result, JNDAccuracyScore{
				ScoreType: scoreType,
				Threshold: threshold,
				Accuracy:  accuracy,
			})
		}
	}
	sort.Sort(result)
	return result, nil
}

// JNDAccuracy returns the accuracy of each score type when used to predict audible differences.
func (r ReferenceBundles) JNDAccuracy() (JNDAccuracyScores, error) {
	merged := &ReferenceBundle{
		ScoreTypes:      map[ScoreType]int{},
		ScoreTypeLimits: map[ScoreType][2]*float64{},
	}
	for _, bundle := range r {
		if bundle.IsJND() {
			for _, ref := range bundle.References {
				merged.Add(ref)
			}
		}
	}
	return merged.JNDAccuracy()
}

// OptimizedZimtohrliMSE optimizes the MOS mapping and returns the ZimtohrliMSE using the optimized mapping.
func (r ReferenceBundles) OptimizedZimtohrliMSE() (float64, error) {
	optResult, err := r.OptimizeMapping()
	if err != nil {
		return 0, err
	}
	params := goohrli.DefaultParameters(aio.DefaultSampleRate)
	copy(params.MOSMapperParams[:], optResult.ParamsAfter)
	z := goohrli.New(params)
	return r.ZimtohrliMSE(z, true)
}

// ZimtohrliMSE returns the mean square of the ZimtohrliMSE of the bundles.
func (r ReferenceBundles) ZimtohrliMSE(z *goohrli.Goohrli, includeJND bool) (float64, error) {
	sumOfSquares := 0.0
	count := 0
	for _, bundle := range r {
		if includeJND || !bundle.IsJND() {
			mse, err := bundle.ZimtohrliMSE(z)
			if err != nil {
				return 0, err
			}
			sumOfSquares += mse * mse
			count++
		}
	}
	return sumOfSquares / float64(count), nil
}

// ZimtohrliMSE returns the precision when predicting the MOS score or JND difference.
func (r *ReferenceBundle) ZimtohrliMSE(z *goohrli.Goohrli) (float64, error) {
	if r.IsJND() {
		_, threshold, err := r.JNDAccuracyAndThreshold(Zimtohrli)
		if err != nil {
			return 0, err
		}
		sumOfSquares := 0.0
		count := 0
		for _, ref := range r.References {
			for _, dist := range ref.Distortions {
				jnd, found := dist.Scores[JND]
				if !found {
					return 0, fmt.Errorf("%+v doesn't have a JND score", ref)
				}
				zimt, found := dist.Scores[Zimtohrli]
				if !found {
					return 0, fmt.Errorf("%+v doesn't have a Zimtohrli score", ref)
				}
				switch jnd {
				case 0:
					if zimt >= threshold {
						delta := zimt - threshold
						sumOfSquares += delta * delta
					}
				case 1:
					if zimt < threshold {
						delta := zimt - threshold
						sumOfSquares += delta * delta
					}
				default:
					return 0, fmt.Errorf("%+v JND isn't 0 or 1", ref)
				}
				count++
			}
		}
		return sumOfSquares / float64(count), nil
	} else {
		sumOfSquares := 0.0
		count := 0
		for _, ref := range r.References {
			for _, dist := range ref.Distortions {
				mos, found := dist.Scores[MOS]
				if !found {
					return 0, fmt.Errorf("%+v doesn't have a MOS score", ref)
				}
				zimt, found := dist.Scores[Zimtohrli]
				if !found {
					return 0, fmt.Errorf("%+v doesn't have a Zimtohrli score", ref)
				}
				scaledMOS, err := r.ScaledMOS(mos)
				if err != nil {
					return 0, err
				}
				delta := scaledMOS - z.MOSFromZimtohrli(zimt)
				sumOfSquares += delta * delta
				count++
			}
		}
		return sumOfSquares / float64(count), nil
	}
}

// Studies is a slice of studies.
type Studies []*Study

// ToBundles returns reference bundles with the content of the studies.
func (s Studies) ToBundles() (ReferenceBundles, error) {
	result := make(ReferenceBundles, len(s))
	var err error
	for index, study := range s {
		if result[index], err = study.ToBundle(); err != nil {
			return nil, err
		}
	}
	return result, nil
}

// CalculateZimtohrliMSE calculates Zimtohrli scores for all examples in the bundles, optimizes the MOS mapping, and returns the resulting MSE.
func (r ReferenceBundles) CalculateZimtohrliMSE(z *goohrli.Goohrli) (float64, error) {
	for _, bundle := range r {
		bar := progress.New(fmt.Sprintf("Calculating for %v", filepath.Base(bundle.Dir)))
		pool := &worker.Pool[any]{
			Workers:  runtime.NumCPU(),
			OnChange: bar.Update,
		}
		if err := bundle.Calculate(map[ScoreType]Measurement{Zimtohrli: z.NormalizedAudioDistance}, pool, true); err != nil {
			return 0, err
		}
		bar.Finish()
	}
	return r.OptimizedZimtohrliMSE()
}

// MappingOptimizationResult contains the results of optimizing the MOS mapping.
type MappingOptimizationResult struct {
	ParamsBefore []float64
	MSEBefore    float64
	ParamsAfter  []float64
	MSEAfter     float64
}

// OptimizeMapping optimizes the MOS mapping parameters.
func (r ReferenceBundles) OptimizeMapping() (*MappingOptimizationResult, error) {
	startParams := goohrli.DefaultParameters(aio.DefaultSampleRate)
	errors := []error{}
	p := optimize.Problem{
		Func: func(x []float64) float64 {
			params := startParams
			for index := range params.MOSMapperParams {
				params.MOSMapperParams[index] = math.Abs(x[index])
			}
			z := goohrli.New(params)
			result, err := r.ZimtohrliMSE(z, false)
			if err != nil {
				errors = append(errors, err)
			}
			return result
		},
		Status: func() (optimize.Status, error) {
			if len(errors) > 0 {
				return optimize.Failure, fmt.Errorf("%+v", errors)
			}
			return optimize.NotTerminated, nil
		},
	}
	result := &MappingOptimizationResult{
		ParamsBefore: startParams.MOSMapperParams[:],
		MSEBefore:    p.Func(startParams.MOSMapperParams[:]),
	}
	optResult, err := optimize.Minimize(p, startParams.MOSMapperParams[:], &optimize.Settings{Concurrent: runtime.NumCPU()}, nil)
	if err != nil {
		return nil, err
	}
	if err := optResult.Status.Err(); err != nil {
		return nil, err
	}
	result.ParamsAfter = optResult.X
	result.MSEAfter = optResult.F
	return result, nil
}

// OptimizeEvent is a step in the optimization process.
type OptimizeEvent struct {
	Parameters goohrli.Parameters
	Step       int
	MSE        float64
}

// Recorder logs optimization progress.
type Recorder struct {
	Output *os.File

	startParameters goohrli.Parameters
}

// Init does nothing.
func (r *Recorder) Init() error {
	return nil
}

func (r *Recorder) paramsToX(p goohrli.Parameters) []float64 {
	return []float64{p.FrequencyResolution / r.startParameters.FrequencyResolution}
}

func (r *Recorder) xToParams(x []float64) goohrli.Parameters {
	cpy := r.startParameters
	cpy.FrequencyResolution *= x[0]
	return cpy
}

// Record prints optimization statistics to the log.
func (r *Recorder) Record(loc *optimize.Location, op optimize.Operation, stats *optimize.Stats) error {
	params := r.xToParams(loc.X)
	switch op {
	case optimize.InitIteration:
		log.Printf("Initialized solution %+v with MSE %v", params, loc.F)
	case optimize.MajorIteration:
		log.Printf("%v iterations, candidate solution %+v with MSE %v", stats.MajorIterations, params, loc.F)
	case optimize.FuncEvaluation:
		log.Printf("%v iterations, evaluated at %+v with MSE %v", stats.MajorIterations, params, loc.F)
	case optimize.MethodDone:
		log.Printf("Solution %+v found with MSE %v", loc.F, loc.X)
	}
	if r.Output == nil {
		return nil
	}
	ev := OptimizeEvent{
		Parameters: params,
		Step:       stats.MajorIterations,
		MSE:        loc.F,
	}
	b, err := json.Marshal(ev)
	if err != nil {
		return err
	}
	if _, err := r.Output.WriteString(string(b) + "\n"); err != nil {
		return err
	}
	return r.Output.Sync()
}

// Optimize will use optimize a Zimtohrli metric for predicting these bundles.
func (r ReferenceBundles) Optimize(recorder *Recorder) error {
	recorder.startParameters = goohrli.DefaultParameters(aio.DefaultSampleRate)
	errors := []error{}
	p := optimize.Problem{
		Func: func(x []float64) float64 {
			z := goohrli.New(recorder.xToParams(x))
			mse, err := r.CalculateZimtohrliMSE(z)
			if err != nil {
				errors = append(errors, err)
			}
			return mse
		},
		Status: func() (optimize.Status, error) {
			if len(errors) > 0 {
				return optimize.Failure, fmt.Errorf("%+v", errors)
			}
			return optimize.NotTerminated, nil
		},
	}
	optResult, err := optimize.Minimize(p, recorder.paramsToX(recorder.startParameters), &optimize.Settings{Recorder: recorder}, nil)
	if err != nil {
		return err
	}
	if err := optResult.Status.Err(); err != nil {
		return err
	}
	return nil
}

func gitIdentity() (*string, error) {
	if _, err := exec.Command("git", "rev-parse").CombinedOutput(); err != nil {
		return nil, nil
	}
	repo, err := exec.Command("git", "config", "--get", "remote.origin.url").CombinedOutput()
	if err != nil {
		return nil, err
	}
	desc, err := exec.Command("git", "describe", "--tags").CombinedOutput()
	if err != nil {
		return nil, err
	}
	branch, err := exec.Command("git", "branch", "--show-current").CombinedOutput()
	if err != nil {
		return nil, err
	}
	result := fmt.Sprintf("Revision %s, branch %s, origin %s", strings.TrimSpace(string(desc)), strings.TrimSpace(string(branch)), strings.TrimSpace(string(repo)))
	return &result, nil
}

// Report returns a Markdown report based on the bundles.
func (r ReferenceBundles) Report() (string, error) {
	res := &bytes.Buffer{}
	fmt.Fprintf(res, `# Zimtohrli correlation report

Created at %s
	
`, time.Now().Format(time.DateOnly))
	id, err := gitIdentity()
	if err != nil {
		log.Fatal(err)
	}
	if id != nil {
		fmt.Fprintf(res, "%s\n\n", *id)
	}
	for _, bundle := range r {
		fmt.Fprintf(res, "## %s\n\n", filepath.Base(bundle.Dir))
		if bundle.IsJND() {
			accuracy, err := bundle.JNDAccuracy()
			if err != nil {
				return "", err
			}
			fmt.Fprintln(res, accuracy)
		} else {
			corrTable, err := bundle.Correlate()
			if err != nil {
				return "", err
			}
			fmt.Fprintln(res, corrTable)
		}
	}

	fmt.Fprintf(res, "## Global leaderboard across all studies\n\n")

	board, err := r.Leaderboard(2)
	if err != nil {
		return "", err
	}
	fmt.Fprint(res, board)
	return res.String(), nil
}

// MSEScore is MSE for a score type across a set of studies.
type MSEScore struct {
	Decimals  int
	ScoreType ScoreType
	MSE       float64
	MinScore  float64
	MaxScore  float64
	MeanScore float64
}

// MSEScores contains the MSE for multiple score types.
type MSEScores []MSEScore

func (m MSEScores) String() string {
	table := Table{Row{"Score type", "MSE", "Min score", "Max score", "Mean score"}, nil}
	for _, score := range m {
		precisionString := fmt.Sprintf("%%.%df", score.Decimals)
		table = append(table, Row{string(score.ScoreType), fmt.Sprintf(precisionString, score.MSE), fmt.Sprintf(precisionString, score.MinScore), fmt.Sprintf(precisionString, score.MaxScore), fmt.Sprintf(precisionString, score.MeanScore)})
	}
	return fmt.Sprintf("### Mean square error (1 - Spearman correlation, or 1 - accuracy) per score type\n\n%s", table.String())
}

func (m MSEScores) Len() int {
	return len(m)
}

func (m MSEScores) Less(i, j int) bool {
	return m[i].MSE < m[j].MSE
}

func (m MSEScores) Swap(i, j int) {
	m[i], m[j] = m[j], m[i]
}

// Leaderboard returns the sorted mean squared errors for each score type that is represented in all bundles.
func (r ReferenceBundles) Leaderboard(decimals int) (MSEScores, error) {
	representedScoreTypes := map[ScoreType]int{}
	for index, bundle := range r {
		if index == 0 {
			for scoreType, count := range bundle.ScoreTypes {
				if scoreType != MOS && scoreType != JND {
					representedScoreTypes[scoreType] = count
				}
			}
		} else {
			for previouslyFoundScoreType := range representedScoreTypes {
				if count, found := bundle.ScoreTypes[previouslyFoundScoreType]; !found {
					delete(representedScoreTypes, previouslyFoundScoreType)
				} else if previouslyFoundScoreType != MOS && previouslyFoundScoreType != JND {
					representedScoreTypes[previouslyFoundScoreType] += count
				}
			}
		}
	}

	sumOfSquares := map[ScoreType]float64{}
	sums := map[ScoreType]float64{}
	mins := map[ScoreType]float64{}
	maxs := map[ScoreType]float64{}

	addScore := func(scoreType ScoreType, score float64) {
		sums[scoreType] += score
		if currentMin, found := mins[scoreType]; !found || (found && score < currentMin) {
			mins[scoreType] = score
		}
		if currentMax, found := maxs[scoreType]; !found || (found && score > currentMax) {
			maxs[scoreType] = score
		}
		loss := 1.0 - score
		sumOfSquares[scoreType] += loss * loss
	}
	for _, bundle := range r {
		if bundle.IsJND() {
			accuracies, err := bundle.JNDAccuracy()
			if err != nil {
				return nil, err
			}
			for _, accuracy := range accuracies {
				if _, found := representedScoreTypes[accuracy.ScoreType]; found {
					addScore(accuracy.ScoreType, accuracy.Accuracy)
				}
			}
		} else {
			correlations, err := bundle.Correlate()
			if err != nil {
				return nil, err
			}
			for _, row := range correlations {
				if row[0].ScoreTypeA == MOS {
					for _, correlation := range row {
						if _, found := representedScoreTypes[correlation.ScoreTypeB]; found {
							addScore(correlation.ScoreTypeB, correlation.Score)
						}
					}
				}
			}
		}
	}
	result := MSEScores{}
	numStudiesRecpripcal := 1.0 / float64(len(r))
	for scoreType, squareSum := range sumOfSquares {
		result = append(result, MSEScore{
			Decimals:  decimals,
			ScoreType: scoreType,
			MSE:       squareSum * numStudiesRecpripcal,
			MeanScore: sums[scoreType] * numStudiesRecpripcal,
			MinScore:  mins[scoreType],
			MaxScore:  maxs[scoreType],
		})
	}
	sort.Sort(result)
	return result, nil
}

// OpenBundles is a shortcut to opening multiple bundles from a glob.
func OpenBundles(glob string) (ReferenceBundles, error) {
	studies, err := OpenStudies(glob)
	if err != nil {
		return nil, err
	}
	defer studies.Close()
	if len(studies) == 0 {
		return nil, fmt.Errorf("no studies found in %v", glob)
	}
	return studies.ToBundles()
}

// OpenStudies returns the studies contained in the directories defined by the glob.
func OpenStudies(glob string) (Studies, error) {
	directories, err := filepath.Glob(glob)
	if err != nil {
		return nil, err
	}
	result := make(Studies, len(directories))
	for index, dir := range directories {
		if result[index], err = OpenStudy(dir); err != nil {
			return nil, err
		}
	}
	if len(result) == 0 {
		return nil, fmt.Errorf("no studies found in %v", glob)
	}
	return result, nil
}

// Close closes the studies.
func (s Studies) Close() error {
	for _, study := range s {
		if err := study.Close(); err != nil {
			return err
		}
	}
	return nil
}

// OpenStudy opens a study from a database directory.
// If the study doesn't exist, it will be created.
func OpenStudy(dir string) (*Study, error) {
	err := os.MkdirAll(dir, 0755)
	if err != nil && !os.IsExist(err) {
		return nil, fmt.Errorf("trying to create %q: %v", dir, err)
	}
	dbPath := filepath.Join(dir, "db.sqlite3")
	_, err = os.Stat(dbPath)
	if os.IsNotExist(err) {
		if _, err = os.Create(dbPath); err != nil {
			return nil, err
		}
	} else if err != nil {
		return nil, err
	}
	db, err := sql.Open("sqlite3", dbPath)
	if err != nil {
		return nil, fmt.Errorf("trying to open %q: %v", dbPath, err)
	}
	if _, err := db.Exec("CREATE TABLE IF NOT EXISTS OBJ (ID BLOB PRIMARY KEY, DATA BLOB)"); err != nil {
		return nil, fmt.Errorf("trying to ensure object table: %v", err)
	}
	return &Study{
		dir: dir,
		db:  db,
	}, nil
}

// Close closes the study.
func (s *Study) Close() error {
	return s.db.Close()
}

// Measurement returns distance between sounds.
type Measurement func(reference, distortion *audio.Audio) (float64, error)

// Calculate computes measurements and populates the scores of the distortions.
func (r *ReferenceBundle) Calculate(measurements map[ScoreType]Measurement, pool *worker.Pool[any], force bool) error {
	for _, loopRef := range r.References {
		refNeededMeasurements := map[ScoreType]Measurement{}
		for _, dist := range loopRef.Distortions {
			for scoreType, measurement := range measurements {
				if _, found := dist.Scores[scoreType]; force || !found {
					refNeededMeasurements[scoreType] = measurement
				}
			}
		}
		if len(refNeededMeasurements) == 0 {
			continue
		}
		ref := loopRef
		pool.Submit(func(func(any)) error {
			refAudio, err := ref.Load(r.Dir)
			if err != nil {
				return err
			}
			for _, loopDist := range ref.Distortions {
				distNeededMeasurements := map[ScoreType]Measurement{}
				for scoreType, measurement := range refNeededMeasurements {
					if _, found := loopDist.Scores[scoreType]; force || !found {
						distNeededMeasurements[scoreType] = measurement
					}
				}
				if len(distNeededMeasurements) == 0 {
					continue
				}
				dist := loopDist
				pool.Submit(func(func(any)) error {
					distAudio, err := dist.Load(r.Dir)
					if err != nil {
						return err
					}
					for loopScoreType := range distNeededMeasurements {
						scoreType := loopScoreType
						pool.Submit(func(func(any)) error {
							score, err := distNeededMeasurements[scoreType](refAudio, distAudio)
							if err != nil {
								return err
							}
							if math.IsNaN(score) {
								return fmt.Errorf("NaN scores not allowed")
							}
							dist.Scores[scoreType] = score
							return nil
						})
					}
					return nil
				})
			}
			return nil
		})
	}
	return pool.Error()
}

// ViewEachReference returns each reference in the study.
func (s *Study) ViewEachReference(f func(*Reference) error) error {
	tx, err := s.db.Begin()
	if err != nil {
		return err
	}
	defer tx.Rollback()
	rows, err := tx.Query("SELECT DATA FROM OBJ")
	if err != nil {
		return err
	}
	defer rows.Close()
	for rows.Next() {
		var value []byte
		if err := rows.Scan(&value); err != nil {
			return err
		}
		ref := &Reference{}
		if err := json.Unmarshal(value, ref); err != nil {
			return err
		}
		if err := f(ref); err == io.EOF {
			break
		} else if err != nil {
			return err
		}
	}
	return nil
}

// Copy inserts some reference into a study, and copies the audio files of the references and their distortions, assuming they are relative to the provided directory.
<<<<<<< HEAD
<<<<<<< HEAD
func (s *Study) Copy(dir string, refs []*Reference, minMOS float64, mosScaler func(float64) float64, progress func(int, int, int)) error {
=======
func (s *Study) Copy(dir string, refs []*Reference, minMOS float64, progress func(int, int, int)) error {
>>>>>>> 51d41ed (Added option to filter out low quality distortions when sampling one dataset to another.)
=======
func (s *Study) Copy(dir string, refs []*Reference, minMOS float64, progress func(int, int, int)) error {
>>>>>>> 51d41ed1
	for index, ref := range refs {
		refCopy := &Reference{}
		*refCopy = *ref
		newRefPath := fmt.Sprintf("%v_%v", filepath.Base(dir), filepath.Base(ref.Path))
		refCopy.Path = newRefPath
		if err := os.Symlink(filepath.Join(dir, ref.Path), filepath.Join(s.dir, newRefPath)); err != nil {
			return err
		}
		for index, dist := range ref.Distortions {
			distCopy := &Distortion{}
<<<<<<< HEAD
<<<<<<< HEAD
			if mosScaler == nil || mosScaler(distCopy.Scores[MOS]) >= minMOS {
=======
			if distCopy.Scores[MOS] >= minMOS {
>>>>>>> 51d41ed (Added option to filter out low quality distortions when sampling one dataset to another.)
=======
			if distCopy.Scores[MOS] >= minMOS {
>>>>>>> 51d41ed1
				*distCopy = *dist
				newDistPath := fmt.Sprintf("%v_%v", filepath.Base(dir), filepath.Base(dist.Path))
				distCopy.Path = newDistPath
				if err := os.Symlink(filepath.Join(dir, dist.Path), filepath.Join(s.dir, newDistPath)); err != nil {
					return err
				}
				refCopy.Distortions[index] = distCopy
			}
		}
		if len(refCopy.Distortions) > 0 {
			if err := s.Put([]*Reference{refCopy}); err != nil {
				return err
			}
		}
		progress(len(refs), index, 0)
	}
	return nil
}

// Put inserts some references into a study.
func (s *Study) Put(refs []*Reference) error {
	tx, err := s.db.Begin()
	if err != nil {
		return err
	}
	if err := func() error {
		for _, ref := range refs {
			b, err := json.Marshal(ref)
			if err != nil {
				return err
			}
			if _, err = tx.Exec("INSERT INTO OBJ (ID, DATA) VALUES (?, ?) ON CONFLICT (ID) DO UPDATE SET DATA = ?", []byte(ref.Name), b, b); err != nil {
				return err
			}
		}
		return nil
	}(); err != nil {
		if rerr := tx.Rollback(); rerr != nil {
			return rerr
		}
		return err
	}
	return tx.Commit()
}

// Distortion contains data for a distortion of a reference.
type Distortion struct {
	Name   string
	Path   string
	Scores map[ScoreType]float64
}

// Load returns the audio for this distortion.
func (d *Distortion) Load(dir string) (*audio.Audio, error) {
	return aio.Load(filepath.Join(dir, d.Path))
}

// Reference contains data for a reference.
type Reference struct {
	Name        string
	Path        string
	Distortions []*Distortion
}

<<<<<<< HEAD
func (r *Reference) HasMOSAbove(min float64, scaler func(float64) float64) bool {
	for _, dist := range r.Distortions {
		if scaler(dist.Scores[MOS]) >= min {
=======
func (r *Reference) HasMOSAbove(min float64) bool {
	for _, dist := range r.Distortions {
		if dist.Scores[MOS] >= min {
>>>>>>> 51d41ed1
			return true
		}
	}
	return false
}

// Load returns the audio for this reference.
func (r *Reference) Load(dir string) (*audio.Audio, error) {
	return aio.Load(filepath.Join(dir, r.Path))
}<|MERGE_RESOLUTION|>--- conflicted
+++ resolved
@@ -1084,15 +1084,7 @@
 }
 
 // Copy inserts some reference into a study, and copies the audio files of the references and their distortions, assuming they are relative to the provided directory.
-<<<<<<< HEAD
-<<<<<<< HEAD
 func (s *Study) Copy(dir string, refs []*Reference, minMOS float64, mosScaler func(float64) float64, progress func(int, int, int)) error {
-=======
-func (s *Study) Copy(dir string, refs []*Reference, minMOS float64, progress func(int, int, int)) error {
->>>>>>> 51d41ed (Added option to filter out low quality distortions when sampling one dataset to another.)
-=======
-func (s *Study) Copy(dir string, refs []*Reference, minMOS float64, progress func(int, int, int)) error {
->>>>>>> 51d41ed1
 	for index, ref := range refs {
 		refCopy := &Reference{}
 		*refCopy = *ref
@@ -1103,15 +1095,7 @@
 		}
 		for index, dist := range ref.Distortions {
 			distCopy := &Distortion{}
-<<<<<<< HEAD
-<<<<<<< HEAD
 			if mosScaler == nil || mosScaler(distCopy.Scores[MOS]) >= minMOS {
-=======
-			if distCopy.Scores[MOS] >= minMOS {
->>>>>>> 51d41ed (Added option to filter out low quality distortions when sampling one dataset to another.)
-=======
-			if distCopy.Scores[MOS] >= minMOS {
->>>>>>> 51d41ed1
 				*distCopy = *dist
 				newDistPath := fmt.Sprintf("%v_%v", filepath.Base(dir), filepath.Base(dist.Path))
 				distCopy.Path = newDistPath
@@ -1176,15 +1160,9 @@
 	Distortions []*Distortion
 }
 
-<<<<<<< HEAD
 func (r *Reference) HasMOSAbove(min float64, scaler func(float64) float64) bool {
 	for _, dist := range r.Distortions {
 		if scaler(dist.Scores[MOS]) >= min {
-=======
-func (r *Reference) HasMOSAbove(min float64) bool {
-	for _, dist := range r.Distortions {
-		if dist.Scores[MOS] >= min {
->>>>>>> 51d41ed1
 			return true
 		}
 	}

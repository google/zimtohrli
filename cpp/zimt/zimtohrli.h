// Copyright 2024 The Zimtohrli Authors. All Rights Reserved.
//
// Licensed under the Apache License, Version 2.0 (the "License");
// you may not use this file except in compliance with the License.
// You may obtain a copy of the License at
//
//      http://www.apache.org/licenses/LICENSE-2.0
//
// Unless required by applicable law or agreed to in writing, software
// distributed under the License is distributed on an "AS IS" BASIS,
// WITHOUT WARRANTIES OR CONDITIONS OF ANY KIND, either express or implied.
// See the License for the specific language governing permissions and
// limitations under the License.

#ifndef CPP_ZIMT_ZIMTOHRLI_H_
#define CPP_ZIMT_ZIMTOHRLI_H_

#include <algorithm>
#include <cmath>
#include <cstring>
#include <memory>
#include <optional>
#include <stdexcept>
#include <vector>

namespace zimtohrli {

// Lightweight non-owning view of a contiguous array.
// Similar to std::span but available pre-C++20.
template <typename T>
struct Span {
  Span(const Span& other) = default;
  Span(std::vector<T>& vec) : size(vec.size()), data(vec.data()) {}
  Span(T* data, size_t size) : size(size), data(data) {}
  template <typename U>
  Span(const std::vector<U>& vec) noexcept
      : data(vec.data()), size(vec.size()) {
    static_assert(std::is_convertible_v<U(*)[], T(*)[]>,
                  "Cannot construct Span from vector of incompatible type.");
  }
  template <typename U>
  Span(const Span<U>& other) noexcept : data(other.data), size(other.size) {
    static_assert(std::is_convertible_v<U(*)[], T(*)[]>,
                  "Cannot construct Span from Span of incompatible type.");
  }
  Span& operator=(const Span& other) = default;
  const T& operator[](size_t index) const { return data[index]; }
  T& operator[](size_t index) { return data[index]; }
  size_t size;
  T* data;
};

namespace {

#define assert_eq(a, b)                                                        \
  do {                                                                         \
    if ((a) != (b)) {                                                          \
      throw std::runtime_error(std::string("Assertion failed: ") + #a + " (" + \
                               std::to_string(a) + ") == " #b + " (" +         \
                               std::to_string(b) + ") at " + __FILE__ + ":" +  \
                               std::to_string(__LINE__));                      \
    }                                                                          \
  } while (0)

constexpr int64_t kNumRotators = 128;

// Converts energy values in frequency channels to loudness in dB using
// psychoacoustic weighting factors for each frequency band.
// Applies frequency-dependent gain correction and logarithmic scaling.
inline void LoudnessDb(float* channels) {
  static const float kMul[128] = {
      0.69022, 0.68908, 0.69206, 0.68780, 0.68780, 0.68780, 0.68780, 0.68780,
      0.68780, 0.68780, 0.68780, 0.68913, 0.69045, 0.69310, 0.69575, 0.69565,
      0.69697, 0.70122, 0.72878, 0.79911, 0.85713, 0.88063, 0.88563, 0.87561,
      0.81948, 0.70435, 0.63479, 0.58382, 0.52065, 0.48390, 0.46452, 0.47952,
      0.52686, 0.63677, 0.75972, 0.89449, 0.97411, 1.01874, 1.01105, 0.99306,
      0.93613, 0.92825, 0.93149, 0.98687, 1.05782, 1.16461, 1.25028, 1.30768,
      1.31484, 1.28574, 1.23002, 1.15336, 1.08800, 1.01472, 0.94610, 0.91856,
      0.87797, 0.85825, 0.82836, 0.82198, 0.81394, 0.82724, 0.84235, 0.86009,
      0.88276, 0.89349, 0.92543, 0.94822, 0.98526, 0.99730, 1.02097, 1.04071,
      1.05254, 1.06462, 1.06872, 1.07382, 1.06739, 1.06331, 1.05118, 1.05002,
      1.04803, 1.06729, 1.09680, 1.15208, 1.22492, 1.32630, 1.42049, 1.50444,
      1.58735, 1.65199, 1.69488, 1.70748, 1.74525, 1.68760, 1.66818, 1.63401,
      1.55136, 1.49170, 1.42649, 1.33453, 1.28618, 1.26523, 1.24900, 1.24898,
      1.27864, 1.28723, 1.28455, 1.29777, 1.29637, 1.29687, 1.29853, 1.30319,
      1.30207, 1.26835, 1.25100, 1.24664, 1.24041, 1.24297, 1.07569, 0.97131,
      0.95906, 1.21035, 0.85762, 0.77298, 1.12289, 0.74092, 0.99662, 1.11603,
  };
  static const float kBaseNoise = 886018.44434708043;
  for (int k = 0; k < kNumRotators; ++k) {
    channels[k] = log(channels[k] + kBaseNoise) * kMul[k];
  }
}

// Ear drum and other receiving mass-spring objects are
// modeled through the Resonator. Resonator is a non-linear process
// and does complex spectral shifting of energy.
struct Resonator {
  float acc0 = 0;
  float acc1 = 0;
  float Update(float signal) {  // Resonate and attenuate.
    // These parameters relate to a population of ear drums.
    static const float kMul0 = 0.93913835617233998;
    static const float kMul1 = -0.040539506065308289;
    acc0 = kMul0 * acc0 + kMul1 * acc1 + signal;
    acc1 += acc0;
    return acc0;
  }
};

// Computes dot product of two 32-element float arrays.
// Optimized for SIMD vectorization with -ffast-math.
inline float Dot32(const float* a, const float* b) {
  // -ffast-math is helpful here, and clang can simdify this.
  float sum = 0;
  for (int i = 0; i < 32; ++i) sum += a[i] * b[i];
  return sum;
}

// Returns the center frequency in Hz for filter bank channel i.
// The 128 channels are spaced to match human auditory perception,
// with finer resolution at lower frequencies.
float Freq(int i) {
  // Center frequencies of the filter bank, plus one frequency in both ends.
  static const float kFreq[130] = {
      17.858,  24.349,  33.199,  42.359,  51.839,  61.651,  71.805,  82.315,
      93.192,  104.449, 116.099, 128.157, 140.636, 153.552, 166.919, 180.754,
      195.072, 209.890, 225.227, 241.099, 257.527, 274.528, 292.124, 310.336,
      329.183, 348.690, 368.879, 389.773, 411.398, 433.778, 456.941, 480.914,
      505.725, 531.403, 557.979, 585.484, 613.950, 643.411, 673.902, 705.459,
      738.119, 771.921, 806.905, 843.111, 880.584, 919.366, 959.503, 1001.04,
      1044.03, 1088.53, 1134.58, 1182.24, 1231.57, 1282.62, 1335.46, 1390.14,
      1446.73, 1505.31, 1565.93, 1628.67, 1693.60, 1760.80, 1830.35, 1902.34,
      1976.84, 2053.94, 2133.74, 2216.33, 2301.81, 2390.27, 2481.83, 2576.58,
      2674.65, 2776.15, 2881.19, 2989.91, 3102.43, 3218.88, 3339.40, 3464.14,
      3593.23, 3726.84, 3865.12, 4008.23, 4156.35, 4309.64, 4468.30, 4632.49,
      4802.43, 4978.31, 5160.34, 5348.72, 5543.70, 5745.49, 5954.34, 6170.48,
      6394.18, 6625.70, 6865.32, 7113.31, 7369.97, 7635.61, 7910.53, 8195.06,
      8489.53, 8794.30, 9109.73, 9436.18, 9774.04, 10123.7, 10485.6, 10860.1,
      11247.8, 11648.9, 12064.2, 12493.9, 12938.7, 13399.0, 13875.3, 14368.4,
      14878.7, 15406.8, 15953.4, 16519.1, 17104.5, 17710.4, 18337.6, 18986.6,
      19658.3, 20352.7,
  };
  return kFreq[i + 1];
}

// Calculates the effective bandwidth in Hz for filter bank channel i.
// Uses geometric mean spacing between adjacent channels.
double CalculateBandwidthInHz(int i) {
  return std::sqrt(Freq(i + 1) * Freq(i)) - std::sqrt(Freq(i - 1) * Freq(i));
}

// Core signal processing engine using rotating phasors (Goertzel-like algorithm)
// for efficient frequency analysis. Implements the Tabuli filterbank.
class Rotators {
 private:
  // Four arrays of rotators, with memory layout for up to 128-way
  // simd-parallel. [0..1] is real and imag for rotation speed [2..3] is real
  // and image for a frequency rotator of length sqrt(gain[i])
  float rot[4][kNumRotators];
  // [0..1] is for real and imag of 1st leaking accumulation
  // [2..3] is for real and imag of 2nd leaking accumulation
  // [4..5] is for real and imag of 3rd leaking accumulation
  float accu[6][kNumRotators] = {0};
  float window[kNumRotators];
  float gain[kNumRotators];

  // Renormalizes the rotating phasors to prevent numerical drift.
  // Called periodically during signal processing.
  void OccasionallyRenormalize() {
    for (int i = 0; i < kNumRotators; ++i) {
      float norm =
          gain[i] / sqrt(rot[2][i] * rot[2][i] + rot[3][i] * rot[3][i]);
      rot[2][i] *= norm;
      rot[3][i] *= norm;
    }
  }
  // Updates all rotators and accumulators with a new signal sample.
  // Applies windowing, rotates phasors, and accumulates energy.
  void IncrementAll(float signal) {
    for (int i = 0; i < kNumRotators; i++) {  // clang simdifies this.
      const float w = window[i];
      for (int k = 0; k < 6; ++k) accu[k][i] *= w;
      accu[2][i] += accu[0][i];  // For an unknown reason this
      accu[3][i] += accu[1][i];  // update order works best.
      accu[4][i] += accu[2][i];  // i.e., 2, 3, 4, 5, and finally 0, 1.
      accu[5][i] += accu[3][i];
      accu[0][i] += rot[2][i] * signal;
      accu[1][i] += rot[3][i] * signal;
      const float a = rot[2][i], b = rot[3][i];
      rot[2][i] = rot[0][i] * a - rot[1][i] * b;
      rot[3][i] = rot[0][i] * b + rot[1][i] * a;
    }
  }

 public:
  // Main signal processing function that converts time-domain audio to a
  // perceptual spectrogram. Applies resonator filtering, frequency analysis
  // via rotating phasors, and downsampling.
  // in: input audio samples
  // in_size: number of input samples
  // out: output spectrogram buffer
  // out_shape0: number of time steps in output
  // out_stride: stride between time steps in output buffer
  // downsample: downsampling factor
  void FilterAndDownsample(const float* in, size_t in_size, float* out,
                           size_t out_shape0, size_t out_stride,
                           int downsample) {
    static const float kSampleRate = 48000.0;
    static const float kHzToRad = 2.0f * M_PI / kSampleRate;
    static const double kWindow = 0.9996028710680265;
    static const double kBandwidthMagic = 0.7328516996032982;
    // A big value for normalization. Ideally 1.0, but this works better.
    static const double kScale = 929900594411.23657;
    const float gainer = sqrt(kScale / downsample);
    for (int i = 0; i < kNumRotators; ++i) {
      float bandwidth = CalculateBandwidthInHz(i);  // bandwidth per bucket.
      window[i] = std::pow(kWindow, bandwidth * kBandwidthMagic);
      float windowM1 = 1.0f - window[i];
      const float f = Freq(i) * kHzToRad;
      gain[i] = gainer * (windowM1 * windowM1 * windowM1) * Freq(i) / bandwidth;
      rot[0][i] = float(std::cos(f));
      rot[1][i] = float(-std::sin(f));
      rot[2][i] = gain[i];
      rot[3][i] = 0.0f;
    }
    for (size_t zz = 0; zz < out_shape0; zz++) {
      for (int k = 0; k < kNumRotators; ++k) {
        out[zz * out_stride + k] = 0;
      }
    }
    std::vector<float> downsample_window(downsample);
    for (int i = 0; i < downsample; ++i) {
      downsample_window[i] =
          1.0 / (1.0 + exp(7.9446 * ((2.0 / downsample) * (i + 0.5) - 1)));
    }
    Resonator resonator;
    size_t out_ix = 0;
    constexpr size_t kKernelSize = 32;
    static const float reso_kernel[kKernelSize] = {
      -0.0075642284403770708, 0.0041328270786934662, -7.6269851290751061e-06, 0.0061764514689768733,
      -0.0028376753880472038, -1.1759452250705732e-05, -0.0065499115361845562, -0.0069727090984949783,
      0.0034584201864033401, 0.003329316161974918, -0.0029971240720728575, 0.0034898641766847685,
      0.0017717742743446263, -0.0015229487607625498, 0.0039309982613565655, 0.001278227701047937,
      -0.0116877416785343, -0.00039070521292690666, -0.0015923522740827827, -0.0082269584153230185,
      -0.0063814620315990021, -0.0008796390298788419, -0.0071855544224704287, 0.0034822736952680863,
      -0.00041538926556568181, 0.0001753900488857857, -0.0011326124605282573, 0.00095353008231245965,
      0.0073567454219722467, -0.0016601446765057634, -0.0069136302438569507, 0.010715105623693549,
    };
    static const float linear_kernel[kKernelSize] = {
      -0.30960591444509439, -0.079455203026254709, -0.14108618014504098, 0.070751037303552131,
      0.14104891038659864, -0.17036477880916376, 0.014288229833457814, 0.27147357420390988,
      0.17978692186268302, 0.065653189749429991, 0.014169704877201516, 0.18257259370291729,
      0.0021021318985668257, 0.065359875882277235, -0.015544998395038102, -0.049398120278478827,
      -0.064034911106614606, -0.57876116795333099, 0.57561220696398696, 0.40135227167310927,
      -0.33118848897270026, 0.17695279679195522, 1.0491938729586434, -0.58835602045486513,
      -1.4541325309560014, 0.071462019783188307, 0.72056751090553661, 1.2265425406909325,
      -0.72083484154250099, 0.84200784192262634, -0.10112736611558046, -0.44049413285605787,
    };
    for (size_t in_ix = 0, dix = 0; in_ix + kKernelSize < in_size; ++in_ix) {
      const float weight = downsample_window[dix];
      IncrementAll(resonator.Update(Dot32(&in[in_ix], &reso_kernel[0])) +
                   Dot32(&in[in_ix], &linear_kernel[0]));
      if (out_ix + 1 < out_shape0) {
        for (int k = 0; k < kNumRotators; ++k) {
          float energy = accu[4][k] * accu[4][k] + accu[5][k] * accu[5][k];
          out[(out_ix + 1) * out_stride + k] += (1.0 - weight) * energy;
          out[out_ix * out_stride + k] += weight * energy;
        }
      } else {
        for (int k = 0; k < kNumRotators; ++k) {
          float energy = accu[4][k] * accu[4][k] + accu[5][k] * accu[5][k];
          out[out_ix * out_stride + k] += energy;
        }
      }
      if (++dix == downsample || in_ix + kKernelSize + 1 == in_size) {
        LoudnessDb(&out[out_stride * out_ix]);
        if (++out_ix >= out_shape0) {
          break;
        }
        dix = 0;
        OccasionallyRenormalize();
      }
    }
  }
};

// A simple buffer of float samples describing a spectrogram with a given number
// of steps and feature dimensions.
//
// Similar to AudioBuffer, except transposed.
//
// The values buffer is populated like:
// [
//   [sample0_dim0, sample0_dim1, ..., sample0_dimn],
//   [sample1_dim0, sample1_dim1, ..., sample1_dimn],
//   ...,
//   [samplem_dim0, samplem_dim1, ..., samplem_dimn],
// ]
struct Spectrogram {
  Spectrogram(Spectrogram&& other) = default;
  Spectrogram(size_t num_steps)
      : num_steps(num_steps),
        num_dims(kNumRotators),
        values(std::make_unique<float[]>(num_steps * kNumRotators)) {}
  Spectrogram(size_t num_steps, size_t num_dims)
      : num_steps(num_steps),
        num_dims(num_dims),
        values(std::make_unique<float[]>(num_steps * num_dims)) {}
  Spectrogram(size_t num_steps, size_t num_dims,
              std::unique_ptr<float[]> values)
      : num_steps(num_steps), num_dims(num_dims), values(std::move(values)) {}
  Spectrogram(size_t num_steps, size_t num_dims, std::vector<float> data)
      : num_steps(num_steps),
        num_dims(num_dims),
        values(std::make_unique<float[]>(data.size())) {
    std::memcpy(values.get(), data.data(), data.size() * sizeof(float));
  }
  Spectrogram(size_t num_steps, size_t num_dims, float* data)
      : num_steps(num_steps), num_dims(num_dims), values(data) {}
  Spectrogram& operator=(Spectrogram&& other) = default;
  Span<const float> operator[](size_t n) const {
    return Span<const float>(values.get() + n * num_dims, num_dims);
  }
  Span<float> operator[](size_t n) {
    return Span(values.get() + n * num_dims, num_dims);
  }
  // Returns the maximum absolute value across all spectrogram values.
  float max() const {
    float res = 0;
    for (size_t step_idx = 0; step_idx < num_steps; ++step_idx) {
      for (size_t dim_idx = 0; dim_idx < num_dims; ++dim_idx) {
        res = std::max(res, std::abs(operator[](step_idx)[dim_idx]));
      }
    }
    return res;
  }
  // Multiplies all spectrogram values by the given factor.
  void rescale(float f) {
    for (size_t step_idx = 0; step_idx < num_steps; ++step_idx) {
      for (size_t dim_idx = 0; dim_idx < num_dims; ++dim_idx) {
        operator[](step_idx)[dim_idx] *= f;
      }
    }
  }
  size_t size() const { return num_steps * num_dims; }
  size_t num_steps;
  size_t num_dims;
  std::unique_ptr<float[]> values;
};

// Computes windowed mean values over a 2D spectrogram using efficient
// prefix sum computation. Used by NSIM to compute local statistics.
// num_steps: number of time steps
// num_channels: number of frequency channels
// step_window: window size in time dimension
// channel_window: window size in frequency dimension
// input_loader: function(step, channel) that loads input values
template <typename T>
Spectrogram WindowMean(size_t num_steps, size_t num_channels,
                       size_t step_window, size_t channel_window,
                       T input_loader) {
  Spectrogram tmp_a(num_steps, num_channels);
  Spectrogram tmp_b(num_steps, num_channels);

  // Populate tmp_b with prefix sums across the step axis.
  {
    Span<float> channel_prefix_sum_data = tmp_b[0];
    for (size_t channel_index = 0; channel_index < num_channels;
         ++channel_index) {
      channel_prefix_sum_data[channel_index] = input_loader(0, channel_index);
    }
  }
  for (size_t step_index = 1; step_index < num_steps; ++step_index) {
    Span<float> channel_prefix_sum_data = tmp_b[step_index];
    Span<const float> channel_prev_prefix_sum_data = tmp_b[step_index - 1];
    for (size_t channel_index = 0; channel_index < num_channels;
         ++channel_index) {
      channel_prefix_sum_data[channel_index] =
          input_loader(step_index, channel_index) +
          channel_prev_prefix_sum_data[channel_index];
    }
  }

  // Populate tmp_a with windowed sums across the step axis using the prefix
  // sums in tmp_b.
  // 1: Copy the step_window first rows from tmp_b to tmp_a.
  std::memcpy(tmp_a.values.get(), tmp_b.values.get(),
              step_window * num_channels * sizeof(float));
  // 2: Compute windowed sums by subtracting prefix sums from each other.
  for (size_t step_index = step_window; step_index < num_steps; ++step_index) {
    Span<const float> curr_window_sum_data = tmp_b[step_index];
    Span<const float> prev_window_sum_data = tmp_b[step_index - step_window];
    Span<float> channel_window_sum_data = tmp_a[step_index];
    for (size_t channel_index = 0; channel_index < num_channels;
         ++channel_index) {
      channel_window_sum_data[channel_index] =
          curr_window_sum_data[channel_index] -
          prev_window_sum_data[channel_index];
    }
  }

  for (size_t step_index = 0; step_index < num_steps; ++step_index) {
    // Populate tmp_b with prefix sums across the channel axis of the windowed
    // sums across the step axis in tmp_a.
    {
      Span<const float> channel_window_sum_data = tmp_a[step_index];
      Span<float> step_prefix_sum_data = tmp_b[step_index];
      step_prefix_sum_data[0] = channel_window_sum_data[0];
      for (size_t channel_index = 1; channel_index < num_channels;
           ++channel_index) {
        step_prefix_sum_data[channel_index] =
            step_prefix_sum_data[channel_index - 1] +
            channel_window_sum_data[channel_index];
      }
    }
    // Populate tmp_a with windowed sums across steps-and-channels axes using
    // the "prefix sums across the channel axis and windowed sums across the
    // step axis" of tmp_b.
    {
      Span<const float> step_prefix_sum_data = tmp_b[step_index];
      Span<float> step_window_sum_data = tmp_a[step_index];
      std::memcpy(step_window_sum_data.data, step_prefix_sum_data.data,
                  channel_window * sizeof(float));
      for (size_t channel_index = channel_window; channel_index < num_channels;
           ++channel_index) {
        step_window_sum_data[channel_index] =
            step_prefix_sum_data[channel_index] -
            step_prefix_sum_data[channel_index - channel_window];
      }
    }
  }

  // Divide all windowed sums by step_window * channel_window to make them mean
  // values.
  const float reciprocal = 1.0 / (step_window * channel_window);
  for (size_t step_index = 0; step_index < num_steps; ++step_index) {
    Span<float> result_data = tmp_a[step_index];
    for (size_t channel_index = 0; channel_index < num_channels;
         ++channel_index) {
      result_data[channel_index] *= reciprocal;
    }
  }

  return tmp_a;
}

// Returns a slightly nonstandard version of the NSIM neural structural
// similarity metric between arrays a and b.
//
// step_window and channel_window are the number of time steps and channels
// in the array over which to window the mean, standard deviance, and
// covariance measures in NSIM.
//
// time_pairs is the dynamic time warp computed between spectrograms a and
// b, i.e. pairs of time step indices where a and b are considered to match
// each other in time.
//
// See https://doi.org/10.1016/j.specom.2011.09.004 for details.
float NSIM(const Spectrogram& a, const Spectrogram& b,
           const std::vector<std::pair<size_t, size_t>>& time_pairs,
           size_t step_window, size_t channel_window) {
  assert_eq(a.num_dims, b.num_dims);
  const size_t num_channels = a.num_dims;
  const size_t num_steps = time_pairs.size();

  const Spectrogram mean_a =
      WindowMean(num_steps, num_channels, step_window, channel_window,
                 [&](size_t step_index, size_t channel_index) {
                   return a[time_pairs[step_index].first][channel_index];
                 });
  const Spectrogram mean_b =
      WindowMean(num_steps, num_channels, step_window, channel_window,
                 [&](size_t step_index, size_t channel_index) {
                   return b[time_pairs[step_index].second][channel_index];
                 });
  // NB: This computes (value - mean) using the mean computed for the window
  // at the same position as the value, so that each value gets a different mean
  // subtracted.
  const Spectrogram var_a = WindowMean(
      num_steps, num_channels, step_window, channel_window,
      [&](size_t step_index, size_t channel_index) {
        const float delta = a[time_pairs[step_index].first][channel_index] -
                            mean_a[step_index][channel_index];
        return delta * delta;
      });
  const Spectrogram var_b = WindowMean(
      num_steps, num_channels, step_window, channel_window,
      [&](size_t step_index, size_t channel_index) {
        const float delta = b[time_pairs[step_index].second][channel_index] -
                            mean_b[step_index][channel_index];
        return delta * delta;
      });
  const Spectrogram cov = WindowMean(
      num_steps, num_channels, step_window, channel_window,
      [&](size_t step_index, size_t channel_index) {
        const float delta_a = a[time_pairs[step_index].first][channel_index] -
                              mean_a[step_index][channel_index];
        const float delta_b = b[time_pairs[step_index].second][channel_index] -
                              mean_b[step_index][channel_index];
        return delta_a * delta_b;
      });

  // nsim-inspired ad hoc aggregation
  // main changes:
  // The aggregation tries to be more L1 than L2
  // Clamping of structure value
  // Adding a small amount of a-b L1 diff
  //
  // These changes were measured to be small improvements on a multi-corpus
  // test.
  static const float C1 = 28.341082593304403;
  static const float C3 = 1.6705576583956854;
  static const float C4 = 5.5778917823818053e-05;
  static const float C5 = 2.5568733818058373e-07;
  static const float C6 = 3.510912492638396e-08;
  static const float C7 = 2.4720299934548813e-07;
  static const float C8 = 0.54045365472095119;
  static const float P0 = 0.84013864788155035;
  static const float P1 = 1.7336006370531516;
  static const float P2 = 0.19488365206961764;

  float nsim_sum = 0.0;
  for (size_t step_index = 0; step_index < num_steps; ++step_index) {
    for (size_t channel_index = 0; channel_index < num_channels;
         ++channel_index) {
      const float mean_a_vec = mean_a[step_index][channel_index];
      const float mean_b_vec = mean_b[step_index][channel_index];
      const float std_a_vec = std::sqrt(var_a[step_index][channel_index]);
      const float std_b_vec = std::sqrt(var_b[step_index][channel_index]);
      const float cov_vec = cov[step_index][channel_index];
      const float intensity =
	pow((2 * std::sqrt(mean_a_vec * mean_b_vec) + C1) /
	    (std::abs(mean_a_vec) + std::abs(mean_b_vec) + C1), P0);
      const float structure_base =
          (cov_vec + C3) / (std_a_vec * std_b_vec + C3);
      const float structure_clamped = structure_base < C8 ? C8 : structure_base;
      const float structure =
	std::pow(std::pow(structure_clamped + C4, P1) + C5, P2) + C6;
      const float nsim = intensity * structure;
      const float aval = a[time_pairs[step_index].first][channel_index];
      const float bval = b[time_pairs[step_index].second][channel_index];
      const float diff = aval - bval;
      const float sqrdiff = C7 * std::abs(diff);
      const float nsim2 = nsim + sqrdiff;
      nsim_sum += nsim2;
    }
  }
  return std::clamp<float>(
      nsim_sum / static_cast<float>(num_steps * num_channels), 0.0, 1.0);
}

// A simple buffer of double cost values describing the time warp costs between
// two spectrograms.
struct CostMatrix {
  const double get(size_t step_a, size_t step_b) {
    return values[step_a * steps_b + step_b];
  }
  void set(size_t step_a, size_t step_b, double value) {
    values[step_a * steps_b + step_b] = value;
  }
  CostMatrix(size_t steps_a, size_t steps_b)
      : steps_a(steps_a),
        steps_b(steps_b),
        values(std::vector<double>(steps_a * steps_b,
                                   std::numeric_limits<double>::max())) {
    set(0, 0, 0);
  }
  size_t steps_a;
  size_t steps_b;
  std::vector<double> values;
};

// Computes the perceptual distance between two spectrogram frames.
// Uses L2 norm with psychoacoustic weighting (power 0.233).
// Used by DTW to compute frame-to-frame alignment costs.
double delta_norm(const Spectrogram& a, const Spectrogram& b, size_t step_a,
                  size_t step_b) {
  Span<const float> dims_a = a[step_a];
  Span<const float> dims_b = b[step_b];
  assert_eq(dims_a.size, dims_b.size);
  double result = 0;
  for (size_t index = 0; index < dims_a.size; index++) {
    float delta = dims_a[index] - dims_b[index];
    result += delta * delta;
  }
  static const float pp = 0.35491343190704761;
  return std::pow(result, pp);
}

// Computes the DTW (https://en.wikipedia.org/wiki/Dynamic_time_warping)
// between two arrays.
std::vector<std::pair<size_t, size_t>> DTW(const Spectrogram& spec_a,
                                           const Spectrogram& spec_b) {
  // Sanity check that both spectrograms have the same number of feature
  // dimensions.
  assert_eq(spec_a.num_dims, spec_b.num_dims);
  CostMatrix cost_matrix(spec_a.num_steps, spec_b.num_steps);
  // Compute cost as cost as weighted sum of feature dimension norms to each
  // cell.
  static const double kMul00 = 0.97775949394431627;
  for (size_t spec_a_index = 1; spec_a_index < spec_a.num_steps;
       ++spec_a_index) {
    for (size_t spec_b_index = 1; spec_b_index < spec_b.num_steps;
         ++spec_b_index) {
      const double cost_at_index =
          delta_norm(spec_a, spec_b, spec_a_index, spec_b_index);
      const double sync_cost =
          cost_matrix.get(spec_a_index - 1, spec_b_index - 1);
      const double bwd_cost = cost_matrix.get(spec_a_index - 1, spec_b_index);
      const double fwd_cost = cost_matrix.get(spec_a_index, spec_b_index - 1);
      const double unsync_cost = std::min(bwd_cost, fwd_cost);
      const double costmin = std::min(sync_cost + kMul00 * cost_at_index,
                                      unsync_cost + cost_at_index);
      cost_matrix.set(spec_a_index, spec_b_index, costmin);
    }
  }

  // Track the cheapest path through the cost matrix.
  std::vector<std::pair<size_t, size_t>> result;
  std::pair<size_t, size_t> pos = {0, 0};
  result.push_back(pos);
  while (pos.first + 1 < spec_a.num_steps &&
         pos.second + 1 < spec_b.num_steps) {
    double min_cost = std::numeric_limits<double>::max();
    for (const auto& test_pos :
         {std::pair<size_t, size_t>{pos.first + 1, pos.second + 1},
          std::pair<size_t, size_t>{pos.first + 1, pos.second},
          std::pair<size_t, size_t>{pos.first, pos.second + 1}}) {
      double cost = cost_matrix.get(test_pos.first, test_pos.second);
      if (cost < min_cost) {
        min_cost = cost;
        pos = test_pos;
      }
    }
    result.push_back(pos);
  }
  return result;
}

// Expected signal sample rate.
constexpr float kSampleRate = 48000;

// Main class for psychoacoustic audio analysis.
// Converts audio signals to perceptual spectrograms and computes
// perceptual distance between audio signals using the Zimtohrli metric.
// Expected input: 48kHz mono audio with samples in range [-1, 1].
struct Zimtohrli {
  // Analyzes an audio signal and fills the provided spectrogram.
  // signal: input audio samples at 48kHz, range [-1, 1]
  // spectrogram: pre-allocated output spectrogram to fill
  void Analyze(Span<const float> signal, Spectrogram& spectrogram) const {
    assert_eq(spectrogram.num_dims, kNumRotators);
    Rotators rots;
    rots.FilterAndDownsample(signal.data, signal.size, spectrogram.values.get(),
                             spectrogram.num_steps, spectrogram.num_dims,
                             signal.size / spectrogram.num_steps);
  }

  // Analyzes an audio signal and returns a new spectrogram.
  // signal: input audio samples at 48kHz, range [-1, 1]
  // Returns: perceptual spectrogram representation
  Spectrogram Analyze(Span<const float> signal) const {
    Spectrogram spec(SpectrogramSteps(signal.size), kNumRotators);
    Analyze(signal, spec);
    return spec;
  }

  // Calculates the number of time steps in the output spectrogram
  // based on the input signal length and perceptual sample rate.
  size_t SpectrogramSteps(size_t num_samples) const {
    return static_cast<size_t>(std::ceil(static_cast<float>(num_samples) *
                                         perceptual_sample_rate / kSampleRate));
  }

<<<<<<< HEAD
  float Distance(Spectrogram& spectrogram_a,
=======
  // Computes perceptual distance between two spectrograms.
  // Uses DTW for time alignment and NSIM for similarity measurement.
  // Returns: distance in range [0, 1], where 0 = identical, 1 = maximally different
  // Note: spectrogram_b may be rescaled to match spectrogram_a's energy
  float Distance(const Spectrogram& spectrogram_a,
>>>>>>> 9012309c
                 Spectrogram& spectrogram_b) const {
    assert_eq(spectrogram_a.num_dims, spectrogram_b.num_dims);
    const double max_a = spectrogram_a.max();
    const double max_b = spectrogram_b.max();
    if (max_a != max_b) {
      float cora = 0.48234235170721046;
      float corb = 0.43404193485438936;
      if (max_a > max_b) {
	std::swap(cora, corb);
      }
      spectrogram_b.rescale(pow(max_a / max_b, cora));
      spectrogram_a.rescale(pow(max_b / max_a, corb));
    }
    std::vector<std::pair<size_t, size_t>> time_pairs;
    time_pairs = DTW(spectrogram_a, spectrogram_b);
    return 1 - NSIM(spectrogram_a, spectrogram_b, time_pairs, nsim_step_window,
                    nsim_channel_window);
  }

  // The window in perceptual_sample_rate time steps when compting the NSIM.
  size_t nsim_step_window = 6;
  // The window in channels when computing the NSIM.
  size_t nsim_channel_window = 5;
  // The clock frequency of the brain?!
  float high_gamma_band = 84.0;
  int samples_per_perceptual_block = int(kSampleRate / high_gamma_band);
  // Sample rate corresponding to the human hearing sensitivity to timing
  // differences.
  float perceptual_sample_rate = kSampleRate / samples_per_perceptual_block;
  // The reference dB SPL of a sine signal of amplitude 1.
  float full_scale_sine_db = 78.3;
};

}  // namespace

}  // namespace zimtohrli

#endif  // CPP_ZIMT_ZIMTOHRLI_H_<|MERGE_RESOLUTION|>--- conflicted
+++ resolved
@@ -673,15 +673,11 @@
                                          perceptual_sample_rate / kSampleRate));
   }
 
-<<<<<<< HEAD
-  float Distance(Spectrogram& spectrogram_a,
-=======
   // Computes perceptual distance between two spectrograms.
   // Uses DTW for time alignment and NSIM for similarity measurement.
   // Returns: distance in range [0, 1], where 0 = identical, 1 = maximally different
-  // Note: spectrogram_b may be rescaled to match spectrogram_a's energy
-  float Distance(const Spectrogram& spectrogram_a,
->>>>>>> 9012309c
+  // Note: both spectrograms may be rescaled to match energy levels
+  float Distance(Spectrogram& spectrogram_a,
                  Spectrogram& spectrogram_b) const {
     assert_eq(spectrogram_a.num_dims, spectrogram_b.num_dims);
     const double max_a = spectrogram_a.max();
